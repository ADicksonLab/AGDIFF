# AGDIFF: Attention-Enhanced Diffusion for Molecular Geometry Prediction

[![License: MIT](https://img.shields.io/badge/License-MIT-yellow.svg)](https://github.com/ADicksonLab/AGDIFF/blob/main/LICENSE)

The official implementation of AGDIFF: Attention-Enhanced Diffusion for Molecular Geometry Prediction. AGDIFF introduces a novel approach that enhances diffusion models with attention mechanisms and an improved SchNet architecture, achieving state-of-the-art performance in predicting molecular geometries.


### Unique Features of AGDIFF

- **Attention Mechanisms**: Enhances the global and local encoders with attention mechanisms for better feature extraction and integration.
- **Improved SchNet Architecture**: Incorporates learnable activation functions, adaptive scaling modules, and dual pathway processing to increase model expressiveness.
- **Batch Normalization**: Stabilizes training and improves convergence for the local encoder.
- **Feature Expansion**: Extends the MLP Edge Encoder with feature expansion and processing, combining processed features and bond embeddings for more adaptable edge representations.

For detailed information, refer to our paper on AGDIFF.

## Dataset

### Official Dataset
The official raw GEOM dataset is available [[here]](https://dataverse.harvard.edu/dataset.xhtml?persistentId=doi:10.7910/DVN/JNGTDF).

## Training

AGDIFF's training details and hyper-parameters are provided in the config files (`./configs/*.yml`). Feel free to tune these parameters as needed.

To train the model, use the following commands:

```bash
# Default settings
python train.py qm9_default.yml
python train.py drugs_default.yml
``` 
Model checkpoints, configuration YAML files, and training logs will be saved in a directory specified by `--logdir` in `train.py`.

## Generation

To generate conformations for entire or part of test sets, use:

```bash 
python test.py ${log}/${model}/checkpoints/${iter}.pt \
<<<<<<< HEAD
    --start_idx 0 --end_idx 200
```
Here `start_idx` and `end_idx` indicate the range of the test set that we want to use.  To reproduce the paper's results, you should use indexes 0 and 200. All hyper-parameters related to sampling can be set in `test.py` files. Specifically, for testing the qm9 model, you could add the additional arg `--w_global 0.3`, which empirically shows slightly better results.
=======
    --start_idx 800 --end_idx 1000
``` 
>>>>>>> 2118c0aa

Here `start_idx` and `end_idx` specify the range of the test set. All sampling hyper-parameters can be set in `test.py`. For testing the QM9 model, you can add the argument `--w_global 0.3` for slightly better results.

## Evaluation

After generating conformations, evaluate the results of benchmark tasks using the following commands.

### Task 1. Conformation Generation

Calculate `COV` and `MAT` scores on the GEOM datasets with:

```bash
python eval_covmat.py ${log}/${model}/${sample}/sample_all.pkl
```
<|MERGE_RESOLUTION|>--- conflicted
+++ resolved
@@ -38,16 +38,10 @@
 
 ```bash 
 python test.py ${log}/${model}/checkpoints/${iter}.pt \
-<<<<<<< HEAD
     --start_idx 0 --end_idx 200
 ```
 Here `start_idx` and `end_idx` indicate the range of the test set that we want to use.  To reproduce the paper's results, you should use indexes 0 and 200. All hyper-parameters related to sampling can be set in `test.py` files. Specifically, for testing the qm9 model, you could add the additional arg `--w_global 0.3`, which empirically shows slightly better results.
-=======
-    --start_idx 800 --end_idx 1000
-``` 
->>>>>>> 2118c0aa
 
-Here `start_idx` and `end_idx` specify the range of the test set. All sampling hyper-parameters can be set in `test.py`. For testing the QM9 model, you can add the argument `--w_global 0.3` for slightly better results.
 
 ## Evaluation
 
